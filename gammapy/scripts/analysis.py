# Licensed under a 3-clause BSD style license - see LICENSE.rst
"""Session class driving the high-level interface API"""
import copy
import logging
from collections import defaultdict
from pathlib import Path
from astropy import units as u
from astropy.coordinates import Angle, SkyCoord
from regions import CircleSkyRegion
import jsonschema
import yaml
from gammapy.cube import MapDataset, MapDatasetMaker
<<<<<<< HEAD
from gammapy.cube.fit import BINSZ_IRF_DEFAULT
=======
>>>>>>> d936eb93
from gammapy.data import DataStore, ObservationTable
from gammapy.maps import Map, MapAxis, WcsGeom
from gammapy.modeling import Datasets, Fit
from gammapy.modeling.models import SkyModels
from gammapy.modeling.serialize import dict_to_models
from gammapy.spectrum import (
    FluxPointsDataset,
    FluxPointsEstimator,
    ReflectedRegionsBackgroundEstimator,
    SpectrumExtraction,
)
from gammapy.utils.scripts import make_path, read_yaml

__all__ = ["Analysis", "AnalysisConfig"]

log = logging.getLogger(__name__)
CONFIG_PATH = Path(__file__).resolve().parent / "config"
SCHEMA_FILE = CONFIG_PATH / "schema.yaml"
DOCS_FILE = CONFIG_PATH / "docs.yaml"

ANALYSIS_TEMPLATES = {
    "basic": "template-basic.yaml",
    "1d": "template-1d.yaml",
    "3d": "template-3d.yaml",
}


class Analysis:
    """Config-driven high-level analysis interface.

    It is initialized by default with a set of configuration parameters and values declared in
    an internal configuration schema YAML file, though the user can also provide configuration
    parameters passed as a nested dictionary at the moment of instantiation. In that case these
    parameters will overwrite the default values of those present in the configuration file.

    For more info see  :ref:`HLI`.

    Parameters
    ----------
    config : dict or `AnalysisConfig`
        Configuration options following `AnalysisConfig` schema
    """

    def __init__(self, config=None):
        if isinstance(config, dict):
            self._config = AnalysisConfig(config)
        elif isinstance(config, AnalysisConfig):
            self._config = config
        else:
            raise ValueError("Dict or `AnalysiConfig` object required.")

        self._set_logging()
        self.observations = None
        self.background_estimator = None
        self.datasets = None
        self.extraction = None
        self.model = None
        self.fit = None
        self.fit_result = None
        self.flux_points = None

    @property
    def config(self):
        """Analysis configuration (`AnalysisConfig`)"""
        return self._config

    @property
    def settings(self):
        """Configuration settings for the analysis session."""
        return self.config.settings

    def get_observations(self):
        """Fetch observations from the data store according to criteria defined in the configuration."""
        self.config.validate()
        log.info("Fetching observations.")
        datastore_path = make_path(self.settings["observations"]["datastore"])
        if datastore_path.is_file():
            datastore = DataStore().from_file(datastore_path)
        elif datastore_path.is_dir():
            datastore = DataStore().from_dir(datastore_path)
        else:
            raise FileNotFoundError(f"Datastore {datastore_path} not found.")
        ids = set()
        selection = dict()
        for criteria in self.settings["observations"]["filters"]:
            selected_obs = ObservationTable()

            # TODO: Reduce significantly the code.
            # This block would be handled by datastore.obs_table.select_observations
            selection["type"] = criteria["filter_type"]
            for key, val in criteria.items():
                if key in ["lon", "lat", "radius", "border"]:
                    val = Angle(val)
                selection[key] = val
            if selection["type"] == "angle_box":
                selection["type"] = "par_box"
                selection["value_range"] = Angle(criteria["value_range"])
            if selection["type"] == "sky_circle" or selection["type"].endswith("_box"):
                selected_obs = datastore.obs_table.select_observations(selection)
            if selection["type"] == "par_value":
                mask = (
                    datastore.obs_table[criteria["variable"]] == criteria["value_param"]
                )
                selected_obs = datastore.obs_table[mask]
            if selection["type"] == "ids":
                obs_list = datastore.get_observations(criteria["obs_ids"])
                selected_obs["OBS_ID"] = [obs.obs_id for obs in obs_list.list]
            if selection["type"] == "all":
                obs_list = datastore.get_observations()
                selected_obs["OBS_ID"] = [obs.obs_id for obs in obs_list.list]

            if len(selected_obs):
                if "exclude" in criteria and criteria["exclude"]:
                    ids.difference_update(selected_obs["OBS_ID"].tolist())
                else:
                    ids.update(selected_obs["OBS_ID"].tolist())
        self.observations = datastore.get_observations(ids, skip_missing=True)
        for obs in self.observations.list:
            log.info(obs)

    def get_datasets(self):
        """Produce reduced datasets."""
        if not self._validate_reduction_settings():
            return False
        if self.settings["datasets"]["dataset-type"] == "SpectrumDatasetOnOff":
            self._spectrum_extraction()
        elif self.settings["datasets"]["dataset-type"] == "MapDataset":
            self._map_making()
        else:
            # TODO raise error?
            log.info("Data reduction method not available.")
            return False

    def set_model(self, model=None, filename=""):
        """Read the model from dict or filename and attach it to datasets.

        Parameters
        ----------
        model: dict or string
            Dictionary or string in YAML format with the serialized model.
        filename : string
            Name of the model YAML file describing the model.
        """
        if not self._validate_set_model():
            return False
        log.info(f"Reading model.")
        if isinstance(model, str):
            model = yaml.safe_load(model)
        if model:
            self.model = SkyModels(dict_to_models(model))
        elif filename:
            filepath = make_path(filename)
            self.model = SkyModels.from_yaml(filepath)
        else:
            return False
        # TODO: Deal with multiple components
        for dataset in self.datasets.datasets:
            if isinstance(dataset, MapDataset):
                dataset.model = self.model
            else:
                if len(self.model.skymodels) > 1:
                    raise ValueError(
                        "Can only fit a single spectral model at one time."
                    )
                dataset.model = self.model.skymodels[0].spectral_model
        log.info(self.model)

    def run_fit(self, optimize_opts=None):
        """Fitting reduced datasets to model."""
        if not self._validate_fitting_settings():
            return False

        for ds in self.datasets.datasets:
            # TODO: fit_range handled in jsonschema validation class
            if "fit_range" in self.settings["fit"]:
                e_min = u.Quantity(self.settings["fit"]["fit_range"]["min"])
                e_max = u.Quantity(self.settings["fit"]["fit_range"]["max"])
                if isinstance(ds, MapDataset):
                    ds.mask_fit = ds.counts.geom.energy_mask(e_min, e_max)
                else:
                    ds.mask_fit = ds.counts.energy_mask(e_min, e_max)
        log.info("Fitting reduced datasets.")
        self.fit = Fit(self.datasets)
        self.fit_result = self.fit.run(optimize_opts=optimize_opts)
        log.info(self.fit_result)

    def get_flux_points(self, source="source"):
        """Calculate flux points for a specific model component.

        Parameters
        ----------
        source : string
            Name of the model component where to calculate the flux points.
        """
        if not self._validate_fp_settings():
            return False

        # TODO: add "source" to config
        log.info("Calculating flux points.")
        axis_params = self.settings["flux-points"]["fp_binning"]
        e_edges = MapAxis.from_bounds(**axis_params).edges
        flux_point_estimator = FluxPointsEstimator(
            e_edges=e_edges, datasets=self.datasets, source=source
        )
        fp = flux_point_estimator.run()
        fp.table["is_ul"] = fp.table["ts"] < 4
        model = self.model[source].spectral_model.copy()
        self.flux_points = FluxPointsDataset(data=fp, model=model)
        cols = ["e_ref", "ref_flux", "dnde", "dnde_ul", "dnde_err", "is_ul"]
        log.info("\n{}".format(self.flux_points.data.table[cols]))

    @staticmethod
    def _create_geometry(params):
        """Create the geometry."""
        geom_params = copy.deepcopy(params)
        axes = []
        for axis_params in params.get("axes", []):
            ax = MapAxis.from_bounds(**axis_params)
            axes.append(ax)
        geom_params["axes"] = axes
        if "skydir" in geom_params:
            geom_params["skydir"] = tuple(geom_params["skydir"])
        return WcsGeom.create(**geom_params)

    def _map_making(self):
        """Make maps and datasets for 3d analysis."""
        log.info("Creating geometry.")

        geom = self._create_geometry(self.settings["datasets"]["geom"])

<<<<<<< HEAD
        if "geom-irf" in self.settings["datasets"]:
            geom_irf = self._create_geometry(self.settings["datasets"]["geom-irf"])
        else:
            geom_irf = geom.to_binsz(binsz=BINSZ_IRF_DEFAULT)
=======
        geom_irf = dict(
            energy_axis_true=None,
            binsz_irf=None,
            margin_irf=None
        )
        if "energy-axis-true" in self.settings["datasets"]:
            axis_params = self.settings["datasets"]["energy-axis-true"]
            geom_irf["energy_axis_true"] = MapAxis.from_bounds(**axis_params)
        geom_irf["binsz_irf"] = self.settings["datasets"].get("binsz", None)
        geom_irf["margin_irf"] = self.settings["datasets"].get("margin", None)
>>>>>>> d936eb93

        offset_max = Angle(self.settings["datasets"]["offset-max"])
        stack_datasets = self.settings["datasets"]["stack-datasets"]
        log.info("Creating datasets.")

        maker = MapDatasetMaker(geom=geom, offset_max=offset_max, **geom_irf)
        if stack_datasets:
            stacked = MapDataset.create(geom=geom, name="stacked", **geom_irf)
            for obs in self.observations:
                dataset = maker.run(obs)
                stacked.stack(dataset)
            self._extract_irf_kernels(stacked)
            datasets = [stacked]
        else:
            datasets = []
            for obs in self.observations:
                dataset = maker.run(obs)
                self._extract_irf_kernels(dataset)
                datasets.append(dataset)

        self.datasets = Datasets(datasets)

    def _extract_irf_kernels(self, dataset):
        # TODO: remove hard-coded default value
        max_radius = self.settings["datasets"].get("psf-kernel-radius", "0.6 deg")
        # TODO: handle IRF maps in fit
        geom = dataset.counts.geom
        geom_irf = dataset.exposure.geom
        position = geom.center_skydir
        geom_psf = geom.to_image().to_cube(geom_irf.axes)
        dataset.psf = dataset.psf.get_psf_kernel(
            position=position, geom=geom_psf, max_radius=max_radius
        )
        e_reco = geom.get_axis_by_name("energy").edges
        dataset.edisp = dataset.edisp.get_energy_dispersion(
            position=position, e_reco=e_reco
        )

    def _set_logging(self):
        """Set logging parameters for API."""
        logging.basicConfig(**self.settings["general"]["logging"])
        log.info(
            "Setting logging config: {!r}".format(self.settings["general"]["logging"])
        )

    def _spectrum_extraction(self):
        """Run all steps for the spectrum extraction."""
        region = self.settings["datasets"]["geom"]["region"]
        log.info("Reducing spectrum datasets.")
        on_lon = Angle(region["center"][0])
        on_lat = Angle(region["center"][1])
        on_center = SkyCoord(on_lon, on_lat, frame=region["frame"])
        on_region = CircleSkyRegion(on_center, Angle(region["radius"]))
        background_params = {"on_region": on_region}
        background = self.settings["datasets"]["background"]
        if "exclusion_mask" in background:
            map_hdu = {}
            filename = background["exclusion_mask"]["filename"]
            if "hdu" in background["exclusion_mask"]:
                map_hdu = {"hdu": background["exclusion_mask"]["hdu"]}
            exclusion_region = Map.read(filename, **map_hdu)
            background_params["exclusion_mask"] = exclusion_region
        if background["background_estimator"] == "reflected":
            self.background_estimator = ReflectedRegionsBackgroundEstimator(
                observations=self.observations, **background_params
            )
            self.background_estimator.run()
        else:
            # TODO: raise error?
            log.info("Background estimation only for reflected regions method.")

        extraction_params = {}
        if "containment_correction" in self.settings["datasets"]:
            extraction_params["containment_correction"] = self.settings["datasets"][
                "containment_correction"
            ]
        params = self.settings["datasets"]["geom"]["axes"][0]
        e_reco = MapAxis.from_bounds(**params).edges
        extraction_params["e_reco"] = e_reco
        extraction_params["e_true"] = None
        self.extraction = SpectrumExtraction(
            observations=self.observations,
            bkg_estimate=self.background_estimator.result,
            **extraction_params,
        )
        self.extraction.run()
        self.datasets = Datasets(self.extraction.spectrum_observations)
        if self.settings["datasets"]["stack-datasets"]:
            stacked = self.datasets.stack_reduce()
            stacked.name = "stacked"
            self.datasets = Datasets([stacked])

    def _validate_reduction_settings(self):
        """Validate settings before proceeding to data reduction."""
        if self.observations and len(self.observations):
            self.config.validate()
            return True
        else:
            log.info("No observations selected.")
            log.info("Data reduction cannot be done.")
            return False

    def _validate_set_model(self):
        if self.datasets and self.datasets.datasets:
            self.config.validate()
            return True
        else:
            log.info("No datasets reduced.")
            return False

    def _validate_fitting_settings(self):
        """Validate settings before proceeding to fit 1D."""
        if not self.model:
            log.info("No model fetched for datasets.")
            log.info("Fit cannot be done.")
            return False
        else:
            return True

    def _validate_fp_settings(self):
        """Validate settings before proceeding to flux points estimation."""
        valid = True
        if self.fit:
            self.config.validate()
        else:
            log.info("No results available from fit.")
            valid = False
        if "flux-points" not in self.settings:
            log.info("No values declared for the energy bins.")
            valid = False
        elif "fp_binning" not in self.settings["flux-points"]:
            log.info("No values declared for the energy bins.")
            valid = False
        if not valid:
            log.info("Flux points calculation cannot be done.")
        return valid


class AnalysisConfig:
    """Analysis configuration.

    Parameters
    ----------
    config : dict
        Configuration parameters
    """

    def __init__(self, config=None, filename="config.yaml"):
        self.settings = {}
        self.template = ""
        if config is None:
            self.template = CONFIG_PATH / ANALYSIS_TEMPLATES["basic"]
        # add user settings
        self.update_settings(config, self.template)
        self.filename = Path(filename).name

    def __str__(self):
        """Display settings in pretty YAML format."""
        info = self.__class__.__name__ + "\n\n\t"

        data = yaml.dump(self.settings, sort_keys=False, indent=4)
        data = data.replace("\n", "\n\t")
        info += data
        return info.expandtabs(tabsize=4)

    def to_yaml(self, filename=None, overwrite=False):
        """Serialize config into a yaml formatted file.

        Parameters
        ----------
        filename : str, Path
            Configuration settings filename
            Default config.yaml
        overwrite : bool
            Whether to overwrite an existing file.
        """
        if filename is None:
            filename = self.filename

        self.filename = Path(filename).name
        path_file = Path(self.settings["general"]["outdir"]) / self.filename

        if path_file.exists() and not overwrite:
            raise IOError(f"File {filename} already exists.")

        path_file.write_text(yaml.dump(self.settings, sort_keys=False, indent=4))
        log.info(f"Configuration settings saved into {path_file}")

    @classmethod
    def from_yaml(cls, filename):
        """Read config from filename"""
        filename = make_path(filename)
        config = read_yaml(filename)
        return cls(config, filename=filename)

    @classmethod
    def from_template(cls, template="basic"):
        """Create AnalysisConfig from existing templates.

        Parameters
        ----------
        template : {"basic", "1d", "3d"}
            Build in templates.

        Returns
        -------
        analysis : `AnalysisConfig`
            AnalysisConfig class
        """
        filename = CONFIG_PATH / ANALYSIS_TEMPLATES[template]
        return cls.from_yaml(filename)

    def help(self, section=""):
        """Print template configuration settings."""
        doc = self._get_doc_sections()
        for keyword in doc.keys():
            if section == "" or section == keyword:
                print(doc[keyword])

    def update_settings(self, config=None, filename=""):
        """Update settings with config dictionary or values in configfile"""
        if filename:
            filepath = make_path(filename)
            config = read_yaml(filepath)
        if config is None:
            config = {}
        if isinstance(config, str):
            config = yaml.safe_load(config)
        if len(config):
            self._update_settings(config, self.settings)
        self.validate()

    def validate(self):
        """Validate and/or fill initial config parameters against schema."""
        validator = _gp_units_validator
        try:
            jsonschema.validate(self.settings, read_yaml(SCHEMA_FILE), validator)
        except jsonschema.exceptions.ValidationError as ex:
            log.error("Error when validating configuration parameters against schema.")
            log.error(ex.message)

    @staticmethod
    def _get_doc_sections():
        """Returns dict with commented docs from docs file"""
        doc = defaultdict(str)
        with open(DOCS_FILE) as f:
            for line in filter(lambda line: not line.startswith("---"), f):
                line = line.strip("\n")
                if line.startswith("# Section: "):
                    keyword = line.replace("# Section: ", "")
                doc[keyword] += line + "\n"
        return doc

    def _update_settings(self, source, target):
        for key, val in source.items():
            if key not in target:
                target[key] = {}
            if not isinstance(val, dict) or val == {}:
                target[key] = val
            else:
                self._update_settings(val, target[key])


def is_quantity(instance):
    try:
        _ = u.Quantity(instance)
        return True
    except ValueError:
        return False


def _astropy_quantity(_, instance):
    """Check a number may also be an astropy quantity."""
    is_number = jsonschema.Draft7Validator.TYPE_CHECKER.is_type(instance, "number")
    return is_number or is_quantity(instance)


_type_checker = jsonschema.Draft7Validator.TYPE_CHECKER.redefine(
    "number", _astropy_quantity
)
_gp_units_validator = jsonschema.validators.extend(
    jsonschema.Draft7Validator, type_checker=_type_checker
)<|MERGE_RESOLUTION|>--- conflicted
+++ resolved
@@ -10,10 +10,6 @@
 import jsonschema
 import yaml
 from gammapy.cube import MapDataset, MapDatasetMaker
-<<<<<<< HEAD
-from gammapy.cube.fit import BINSZ_IRF_DEFAULT
-=======
->>>>>>> d936eb93
 from gammapy.data import DataStore, ObservationTable
 from gammapy.maps import Map, MapAxis, WcsGeom
 from gammapy.modeling import Datasets, Fit
@@ -244,12 +240,6 @@
 
         geom = self._create_geometry(self.settings["datasets"]["geom"])
 
-<<<<<<< HEAD
-        if "geom-irf" in self.settings["datasets"]:
-            geom_irf = self._create_geometry(self.settings["datasets"]["geom-irf"])
-        else:
-            geom_irf = geom.to_binsz(binsz=BINSZ_IRF_DEFAULT)
-=======
         geom_irf = dict(
             energy_axis_true=None,
             binsz_irf=None,
@@ -260,7 +250,7 @@
             geom_irf["energy_axis_true"] = MapAxis.from_bounds(**axis_params)
         geom_irf["binsz_irf"] = self.settings["datasets"].get("binsz", None)
         geom_irf["margin_irf"] = self.settings["datasets"].get("margin", None)
->>>>>>> d936eb93
+
 
         offset_max = Angle(self.settings["datasets"]["offset-max"])
         stack_datasets = self.settings["datasets"]["stack-datasets"]
